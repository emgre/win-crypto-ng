--- conflicted
+++ resolved
@@ -18,12 +18,8 @@
 winapi = { version = "0.3", features = ["bcrypt", "ntstatus", "winerror"] }
 zeroize = { version = "1.1", optional = true }
 rand_core = { version = "0.5", optional = true }
-<<<<<<< HEAD
-block-cipher = { version = "0.8", optional = true }
 digest = { version = "0.9.0", optional = true }
-=======
 cipher = { version = "0.2.5", optional = true }
->>>>>>> 1bab685f
 doc-comment = "0.3"
 
 [dev-dependencies]
