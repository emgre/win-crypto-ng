[package]
name = "win-crypto-ng"
version = "0.4.0"
authors = ["Émile Grégoire <eg@emilegregoire.ca>", "Igor Matuszewski <Xanewok@gmail.com>"]
edition = "2021"
description = "Safe bindings to Windows Cryptography API: Next Generation"
repository = "https://github.com/emgre/win-crypto-ng"
documentation = "https://docs.rs/crate/win-crypto-ng"
readme = "README.md"
keywords = ["cng", "windows", "cryptoapi"]
categories = ["api-bindings", "os::windows-apis", "cryptography"]
license = "BSD-3-Clause"
rust-version = "1.60"

[badges]
maintenance = { status = "experimental" }

[dependencies]
winapi = { version = "0.3", features = ["bcrypt", "ntstatus", "winerror"] }
zeroize = { version = "1.1", optional = true }
rand_core = { version = "0.5", optional = true }
<<<<<<< HEAD
cipher = { version = "0.4.3", optional = true }
doc-comment = "0.3"
=======
cipher = { version = "0.2.5", optional = true }
>>>>>>> 141cb940

[dev-dependencies]
doc-comment = "0.3"

[features]
default = ["zeroize"]
rand = ["rand_core"]
block-cipher = ["cipher"]

[package.metadata.docs.rs]
default-target = "x86_64-pc-windows-msvc"<|MERGE_RESOLUTION|>--- conflicted
+++ resolved
@@ -19,12 +19,8 @@
 winapi = { version = "0.3", features = ["bcrypt", "ntstatus", "winerror"] }
 zeroize = { version = "1.1", optional = true }
 rand_core = { version = "0.5", optional = true }
-<<<<<<< HEAD
-cipher = { version = "0.4.3", optional = true }
+cipher = { version = "0.4.4", optional = true }
 doc-comment = "0.3"
-=======
-cipher = { version = "0.2.5", optional = true }
->>>>>>> 141cb940
 
 [dev-dependencies]
 doc-comment = "0.3"
